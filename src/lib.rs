--- conflicted
+++ resolved
@@ -85,24 +85,14 @@
     vec,
     vec::Vec,
 };
-<<<<<<< HEAD
-
-use alloc::{boxed::Box, rc::Rc, string::String, sync::Arc, vec, vec::Vec};
-=======
->>>>>>> a911c9e6
 use core::{
     borrow::Borrow,
     cmp::{Eq, Ordering},
     fmt,
     hash::Hash,
     marker::PhantomData,
-<<<<<<< HEAD
-    ops::Range,
-    panic::Location,
-=======
     mem::MaybeUninit,
     ops::{Range, RangeFrom},
->>>>>>> a911c9e6
     str::FromStr,
 };
 use hashbrown::HashMap;
@@ -123,27 +113,6 @@
 #[cfg(doc)]
 use self::{primitive::custom, stream::Stream};
 
-<<<<<<< HEAD
-/// Commonly used functions, traits and types.
-///
-/// *Listen, three eyes,” he said, “don’t you try to outweird me, I get stranger things than you free with my breakfast
-/// cereal.”*
-pub mod prelude {
-    pub use super::{
-        error::{Error as _, Simple},
-        primitive::{
-            any, choice, empty, end, filter, filter_map, just, none_of, one_of, seq, take_until,
-            todo,
-        },
-        recovery::{nested_delimiters, skip_parser, skip_then_retry_until, skip_until},
-        recursive::{recursive, Recursive},
-        select,
-        span::Span as _,
-        text,
-        text::TextParser as _,
-        BoxedParser, Parser,
-    };
-=======
 // TODO: Remove this when MaybeUninit transforms to/from arrays stabilize in any form
 trait MaybeUninitExt<T>: Sized {
     /// Identical to the unstable [`MaybeUninit::uninit_array`]
@@ -151,7 +120,6 @@
 
     /// Identical to the unstable [`MaybeUninit::array_assume_init`]
     unsafe fn array_assume_init<const N: usize>(uninit: [Self; N]) -> [T; N];
->>>>>>> a911c9e6
 }
 
 impl<T> MaybeUninitExt<T> for MaybeUninit<T> {
@@ -924,37 +892,12 @@
     /// # Examples
     ///
     /// ```
-<<<<<<< HEAD
-    /// # use chumsky::{prelude::*, error::Cheap};
-    /// // A parser that parses any number of whitespace characters without allocating
-    /// let whitespace = filter::<_, _, Cheap<char>>(|c: &char| c.is_whitespace())
-    ///     .ignored()
-    ///     .repeated();
-    ///
-    /// assert_eq!(whitespace.parse("    "), Ok(vec![(); 4]));
-    /// assert_eq!(whitespace.parse("  hello"), Ok(vec![(); 2]));
-    /// ```
-    fn ignored(self) -> Ignored<Self, O>
-    where
-        Self: Sized,
-    {
-        To(self, (), PhantomData)
-    }
-
-    /// Collect the output of this parser into a type implementing [`FromIterator`].
-    ///
-    /// This is commonly useful for collecting [`Vec<char>`] outputs into [`String`]s, or [`(T, U)`] into a
-    /// [`HashMap`] and is analogous to [`Iterator::collect`].
-    ///
-    /// The output type of this parser is `C`, the type being collected into.
-=======
     /// # use chumsky::{prelude::*, error::Simple};
     /// let word = any::<_, extra::Err<Simple<&str>>>()
     ///     .filter(|c: &char| c.is_alphabetic())
     ///     .repeated()
     ///     .at_least(1)
     ///     .collect::<String>();
->>>>>>> a911c9e6
     ///
     /// let punctuated = word
     ///     .then_ignore(just('!').or(just('?')).or_not());
@@ -1309,67 +1252,9 @@
         }
     }
 
-    /// Parses a single token if, and only if, the pattern fails to parse.
-    ///
-    /// The output type of this parser is `I`.
-    ///
-    /// # Examples
-    ///
-    /// ```
-    /// # use chumsky::{prelude::*, error::Cheap};
-    ///
-    /// #[derive(Debug, PartialEq)]
-    /// enum Tree {
-    ///     Text(String),
-    ///     Group(Vec<Self>),
-    /// }
-    ///
-    /// // Arbitrary text, nested in a tree with { ... } delimiters
-    /// let tree = recursive::<_, _, _, _, Cheap<char>>(|tree| {
-    ///     let text = one_of("{}")
-    ///         .not()
-    ///         .repeated()
-    ///         .at_least(1)
-    ///         .collect()
-    ///         .map(Tree::Text);
-    ///
-    ///     let group = tree
-    ///         .repeated()
-    ///         .delimited_by(just('{'), just('}'))
-    ///         .map(Tree::Group);
-    ///
-    ///     text.or(group)
-    /// });
-    ///
-    /// assert_eq!(
-    ///     tree.parse("{abcd{efg{hijk}lmn{opq}rs}tuvwxyz}"),
-    ///     Ok(Tree::Group(vec![
-    ///         Tree::Text("abcd".to_string()),
-    ///         Tree::Group(vec![
-    ///             Tree::Text("efg".to_string()),
-    ///             Tree::Group(vec![
-    ///                 Tree::Text("hijk".to_string()),
-    ///             ]),
-    ///             Tree::Text("lmn".to_string()),
-    ///             Tree::Group(vec![
-    ///                 Tree::Text("opq".to_string()),
-    ///             ]),
-    ///             Tree::Text("rs".to_string()),
-    ///         ]),
-    ///         Tree::Text("tuvwxyz".to_string()),
-    ///     ])),
-    /// );
-    /// ```
-    fn not(self) -> Not<Self, O>
-    where
-        Self: Sized,
-    {
-        Not(self, PhantomData)
-    }
-
     /// Parse a pattern any number of times (including zero times).
     ///
-    /// Input is eagerly parsed. Be aware that the parser will accept no occurrences of the pattern too. Consider using
+    /// Input is eagerly parsed. Be aware that the parser will accept no occurences of the pattern too. Consider using
     /// [`Repeated::at_least`] instead if it better suits your use-case.
     ///
     /// The output type of this parser can be any [`Container`].
@@ -1827,12 +1712,7 @@
     /// // Does not panic, because the original parser only accepts "true" or "false"
     /// assert!(boolean.parse("42").has_errors());
     /// ```
-<<<<<<< HEAD
-    #[track_caller]
-    fn unwrapped<U, E>(self) -> Unwrapped<Self, E, <Self as Parser<I, O>>::Error>
-=======
     fn unwrapped<U, E1>(self) -> Map<Self, Result<U, E1>, fn(Result<U, E1>) -> U>
->>>>>>> a911c9e6
     where
         Self: Sized + Parser<'a, I, Result<U, E1>, E>,
         E1: fmt::Debug,
@@ -2132,15 +2012,9 @@
 /// efficient cloning. This is likely to change in the future. Unlike [`Box`], [`Rc`] has no size guarantees: although
 /// it is *currently* the same size as a raw pointer.
 // TODO: Don't use an Rc
-<<<<<<< HEAD
-#[must_use]
-#[repr(transparent)]
-pub struct BoxedParser<'a, I, O, E: Error<I>>(Rc<dyn Parser<I, O, Error = E> + 'a>);
-=======
 pub struct Boxed<'a, I: Input<'a>, O, E: ParserExtra<'a, I>> {
     inner: Rc<dyn Parser<'a, I, O, E> + 'a>,
 }
->>>>>>> a911c9e6
 
 impl<'a, I: Input<'a>, O, E: ParserExtra<'a, I>> Clone for Boxed<'a, I, O, E> {
     fn clone(&self) -> Self {
@@ -2167,17 +2041,7 @@
         self
     }
 
-<<<<<<< HEAD
-    fn boxed<'b>(self) -> BoxedParser<'b, I, O, Self::Error>
-    where
-        Self: Sized + 'b,
-    {
-        // Avoid boxing twice.
-        self
-    }
-=======
     go_extra!(O);
->>>>>>> a911c9e6
 }
 
 /// Create a parser that selects one or more input patterns and map them to an output value.
@@ -2258,16 +2122,6 @@
 /// ```
 #[macro_export]
 macro_rules! select {
-<<<<<<< HEAD
-    (|$span:ident| $($p:pat $(if $guard:expr)? => $out:expr),+ $(,)?) => ({
-        $crate::primitive::filter_map(move |$span, x| match x {
-            $($p $(if $guard)? => ::core::result::Result::Ok($out)),+,
-            _ => ::core::result::Result::Err($crate::error::Error::expected_input_found($span, ::core::option::Option::None, ::core::option::Option::Some(x))),
-        })
-    });
-
-    ($($p:pat $(if $guard:expr)? => $out:expr),+ $(,)?) => (select!(|_span| $($p $(if $guard)? => $out),+));
-=======
     ($($p:pat $(, $span:ident)? $(if $guard:expr)? => $out:expr),+ $(,)?) => ({
         $crate::primitive::select(
             move |x, span| match x {
@@ -2276,6 +2130,8 @@
             }
         )
     });
+
+    ($($p:pat $(if $guard:expr)? => $out:expr),+ $(,)?) => (select!(|_span| $($p $(if $guard)? => $out),+));
 }
 
 /// A version of [`select!`] that selects on token by reference instead of by value.
@@ -2526,5 +2382,4 @@
             .into_result()
             .unwrap();
     }
->>>>>>> a911c9e6
 }