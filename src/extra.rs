--- conflicted
+++ resolved
@@ -41,8 +41,7 @@
 /// Use specified error type, but default other types. See [`ParserExtra`] for more details.
 pub type Err<E> = Full<E, DefaultState, DefaultCtx>;
 
-<<<<<<< HEAD
-/// Use specified state type, but default other types
+/// Use specified state type, but default other types. See [`ParserExtra`] for more details.
 ///
 /// Use `State<S>` or `Full<E, S, C>` as the `Extra` type parameter of a parser to use a custom state type.
 /// You can then use `parser().parse_with_state(&mut S)` to parse with a custom state
@@ -60,9 +59,6 @@
 /// }
 /// ```
 ///
-=======
-/// Use specified state type, but default other types. See [`ParserExtra`] for more details.
->>>>>>> ca52ea0b
 pub type State<S> = Full<DefaultErr, S, DefaultCtx>;
 
 /// Use specified context type, but default other types. See [`ParserExtra`] for more details.
